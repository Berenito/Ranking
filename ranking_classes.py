"""
Definitions of classes used for EUF ranking system development.
"""

import pandas as pd
import numpy as np
import helpfunctions.helpfunctions_dataset as hf_d
<<<<<<< HEAD
import helpfunctions.helpfunctions_plotly as hf_p
#import helpfunctions.helpfunctions_excel as hf_e
=======
>>>>>>> acf9a6ed
import algos.rank_diff_functions as rdf
import algos.game_weight_functions as gwf
import algos.rank_fit_functions as rff


# --------------------------------------------
# CLASS FOR WORKING WITH DATASET WITH GAMES
# --------------------------------------------

class GamesDataset:
    """
    Class to work with dataset of games.
    """

    def __init__(self, games, name='Unknown_Dataset', calculate_weekly=True):
        """
        Initialize the dataset.
        -----
        Input:
            games - pd.DataFrame with games or a path to the csv file.
            name - used for naming exported files
            calculate_weekly - whether to calculate weekly statistics (set to False for single-tournament data)
        Output:
            initialized GamesDataset object (all dataset-specific metrics are calculated automatically)
        Examples:
            dataset_from_df = GamesDataset(df_games, name='Dataset_1')
            dataset_from_csv = GamesDataset(csv_path, name='Dataset_2')
            dataset_single_tournament = GamesDataset(df_games, name='Dataset_3', calculate_weekly=False)
        """
        self.name = name
        if isinstance(games, str):
            df_games = pd.read_csv(games, index_col=0)
        elif isinstance(games, pd.DataFrame):
            df_games = games
        self.games = hf_d.process_dataset(df_games)
        self.teams = hf_d.get_teams_in_dataset(self.games)
        self.tournaments = hf_d.get_summary_of_tournaments(self.games)
        self.graph = hf_d.get_games_graph(self.games)
        self.summary = self.get_summary()
        self.n_games = self.games.shape[0]
        self.n_teams = self.teams.shape[0]
        self.n_tournaments = self.tournaments.shape[0]
        self.n_components = self.summary['Component'].nunique()
        self.max_component_size = self.summary['Component'].value_counts().max()
        self.date_first, self.date_last = self.games['Date'].min(), self.games['Date'].max()
        if calculate_weekly:
            self.calendar = hf_d.get_calendar_summary(self.games)
            self.week_ends = [dt for dt, ng in zip(self.calendar['Date_End'], self.calendar['N_Games']) if ng > 0]
            self.weekly_graph = {dt: hf_d.get_games_graph(self.games, dt) for dt in self.week_ends}
            self.weekly_summary = {dt: self.get_summary(dt) for dt in self.week_ends}
            self.add_components_to_calendar()

    # -----

    def get_summary(self, date=None):
        """
        Create summary table from the games dataset.
        Used during the initialization.
        """
        df_summary = hf_d.get_summary_of_games(self.games, date)
        if date is None:
            df_summary['Component'] = hf_d.get_graph_components(self.graph, self.teams)
        else:
            df_summary['Component'] = hf_d.get_graph_components(self.weekly_graph.get(date), self.teams)

        return df_summary

    # -----

    def get_weekly_summary(self):
        """
        Create summary table from the games dataset for every reasonable (new games played) Sunday of the dataset span.
        Used during the initialization.
        """
        dict_summary = {dt: self.get_summary(dt) for dt, ng in zip(self.calendar['Date_End'], self.calendar['N_Games'])
                        if ng > 0}

        return dict_summary

    # -----

    def add_components_to_calendar(self):
        """
        Function to add information about the graph components to the calendar dataframe.
        New added columns:
            N_Components - number of components (based on the teams that already played)
            N_Components_All - number of components (based on all teams in the dataset)
            Max_Component_Size - size of the biggest component
        """
        self.calendar[['N_Components', 'N_Components_All', 'Max_Component_Size']] = np.nan
        for dt, df_summary in self.weekly_summary.items():
            self.calendar.loc[self.calendar['Date_End'] == dt, 'N_Components'] = df_summary['Component'].nunique()
            self.calendar.loc[self.calendar['Date_End'] == dt, 'Max_Component_Size'] = \
                df_summary['Component'].value_counts().max()
            self.calendar.loc[self.calendar['Date_End'] == dt, 'N_Components_All'] = \
                df_summary['Component'].nunique() + self.n_teams - \
                self.calendar.loc[self.calendar['Date_End'] == dt, 'N_Teams_Cum']
        self.calendar[['N_Components', 'N_Components_All', 'Max_Component_Size']] = \
            self.calendar[['N_Components', 'N_Components_All', 'Max_Component_Size']].fillna(method='ffill')

    # -----

    def filter_games(self, date=None, team=None, tournament=None):
        """
        Return games for given team / tournament up to the given date.
        """
        if date is not None:
            df_games = self.games.loc[self.games['Date'] <= date]
        else:
            df_games = self.games
        if team is not None:
            df_out = df_games.loc[(df_games['Team_1'] == team) | (df_games['Team_2'] == team)]
        elif tournament is not None:
            df_out = df_games.loc[df_games['Tournament'] == tournament]

        return df_out.reset_index(drop=True)

    # -----

    def get_ratings(self, ranking_algo, sort=True, block_algo=False):
        """
        Calculate ratings based on provide RankingAlgorithm or object.
        -----
        Input:
            ranking_algo - RankingAlgorithm object
            sort - whether to sort the output by the ratings
            block_algo - whether to use BlockRankingAlgorithm functionality (fill the ranking-procedure information also
            to self.games, not just self.summary)
        Output:
            updates self.summary and potentially self.games
        Examples:
            dataset.get_ratings(usau_algo)
            dataset.get_ratings(usau_block_algo, block_algo=True)
        """
        if block_algo:
            ratings, self.games = ranking_algo.get_ratings(self, return_games=True)
        else:
            ratings = ranking_algo.get_ratings(self)
        self.summary = pd.concat([ratings, self.summary], axis=1)
        if sort:
            self.summary = self.summary.sort_values(by='Rating_{}'.format(ranking_algo.name),
                                                    ascending=False)

    # ----------

    def get_weekly_ratings(self, ranking_algo, sort=True, verbose=False):
        """
        Calculate weekly ratings for every Sunday of the dataset span.
        Does not support BlockRankingAlgorithm additional functionality (i.e. you can use BlockRankingAlgorithm to
        obtain weekly ratings, but the ranking-procedure information for the individual games cannot be exported yet)
        -----
        Input:
            ranking_algo - RankingAlgorithm object
            sort - whether to sort the output by the ratings
            verbose - whether to print the information about the progress
        Output:
            new column in self.weekly_summary
        Examples:
            dataset.get_weekly_ratings(usau_algo, verbose=True)
        """
        weekly_ratings = {}
        for dt in self.week_ends:
            if verbose:
                print(dt)
            weekly_ratings[dt] = ranking_algo.get_ratings(self, date=dt)
        for dt in self.weekly_summary.keys():
            self.weekly_summary[dt] = pd.concat([weekly_ratings.get(dt), self.weekly_summary.get(dt)], axis=1)
            if sort:
                self.weekly_summary[dt] = self.weekly_summary.get(dt).sort_values(
                    by='Rating_{}'.format(ranking_algo.name),
                    ascending=False)

<<<<<<< HEAD
    # ----------

    def export_to_excel(self, filename=None, include_weekly=False):
        """
        Export dataset information to excel (make sure all the information are calculated).
        At the moment will return 4 sheets anytime:
            Games (with possible ranking-procedure information included),
            Summary (with possible ratings included)
            Tournaments
            Calendar
        + optionally sheet for every week's summary (with possible ratings included).
        -----
        Input:
            filename - filename to save, None -> will be saved in reports folder (make sure to create it)
                       (unfortunately, it does not work properly with relative paths)
            include_weekly - whether to include also weekly summary
        Output:
            saved xlsx file
        Examples:
            dataset.export_to_excel(filename_to_save)
            dataset.export_to_excel(include_weekly=True)
        """
        sfx = '_weekly' if include_weekly else ''
        fl = os.path.join(os.getcwd(), 'reports', 'data_{}{}.xlsx'.format(self.name.lower().replace(' ', '_'),
                                                                          sfx)) if filename is None else filename
        df_list = [self.games.set_index('Tournament'), self.summary, self.tournaments,
                   self.calendar.reset_index().set_index('Year')]
        sheet_names = ['{} {}'.format(k, self.name) for k in ['Games', 'Summary', 'Tournaments', 'Calendar']]
        if include_weekly:
            df_list.extend([s for _, s in self.weekly_summary.items()])
            sheet_names.extend(['Summary {}'.format(dt) for dt, _ in self.weekly_summary.items()])
        hf_e.create_excel_file_from_df_list(fl, df_list, sheet_names=sheet_names)

    # ----------

    def plot_bar_race_fig(self, c_plot_list, filename=None, include_weekly=False):
        """
        Export to experimental visualization of the dataset progress (top 20 teams).
        -----
        Input:
            c_plot_list - columns to plot (max 5-6)
                          will be sorted by the first element
            filename - filename to save, None -> will be saved in figures folder (make sure to create it)
            include_weekly - whether to include also weekly summary
        Output:
            saved html figure
        Examples:
            dataset.plot_bar_race_fig(['W_Ratio', 'Games', 'W_Ratio', 'Opponent_W_Ratio'], include_weekly=True)
        """
        sfx = '-weekly' if include_weekly else ''
        fl = os.path.join(os.getcwd(), 'figures', 'fig-{}{}.html'.format(
            self.name.lower().replace(' ', '-').replace('_', '-'), sfx)) if filename is None else filename
        dict_plot = self.weekly_summary if include_weekly else {'All Games': self.summary}
        hf_p.plot_bar_race_chart(dict_plot, c_plot_list, fl, self.name)

=======
>>>>>>> acf9a6ed

# ---------------------------------------------------
# CLASS FOR WORKING WITH RANKING ALGORITHM
# ---------------------------------------------------

class RankingAlgorithm:
    """
    Class to work with ranking algorithm. Closely connected to GamesDataset class.
    """

    def __init__(self, rating_func, algo_name='Unknown_Algo', **kwargs):
        """
        Initialize the algorithm.
        -----
        Input:
            rating_func - function (df_games, **kwargs) -> ratings
            algo_name - used for naming exported stuff
            kwargs - additional inputs to rating_func
        Output:
            initialized RankingAlgorithm object
        Examples:
            example_algo = RankingAlgorithm(example_func, algo_name='Example_Algo', p1=100, p2=200)
            usau_algo = RankingAlgorithm(get_usau_ratings, algo_name='USAU_Algo')
        """
        self.name = algo_name
        self.rating_func = rating_func
        self.params = kwargs

    # -----

    def get_ratings(self, dataset, date=None):
        """
        Calculate the ratings of the provided dataset.
        -----
        Input:
            dataset - GamesDataset object or df_games
            date - only games up to date will be included, None -> include all
        Output:
            ratings - series with the calculated ratings
        Examples:
            ratings = example_algo.get_ratings(dataset_1)
        """
        if isinstance(dataset, pd.DataFrame):
            df_games = dataset.copy()
        elif isinstance(dataset, GamesDataset):
            df_games = dataset.games.copy()
        if date is not None:
            df_games = df_games.loc[df_games['Date'] <= date]
        ratings = self.rating_func(df_games, **self.params)
        ratings = ratings.rename('Rating_{}'.format(self.name))

        return ratings


# ---------------------------------------------------
# CLASS FOR WORKING WITH BLOCK RANKING ALGORITHM
# ---------------------------------------------------

class BlockRankingAlgorithm:
    """
    Class to work with ranking algorithm defined with the help of blocks. Closely connected to GamesDataset class.
    """

    def __init__(self, rank_diff_func='win_lose', game_weight_func='uniform', rank_fit_func='regression',
                 game_ignore_func=None, algo_name='Unknown_Algo', rank_diff_params={},
                 game_weight_params={}, rank_fit_params={}, game_ignore_params={}):
        """
        Initialize the algorithm.
        -----
        Input:
            rank_diff_func - rank-diff function identifier
            game_weight_func - game-weight function identifier
            rank_fit_func - rank-fit function identifier
            game_ignore_func - game-ignore function identifier
            algo_name - used for naming exported stuff
            rank_diff_params - additional inputs to rank_diff_func
            game_weight_params - additional inputs to game_weight_func
            rank_fit_params - additional inputs to rank_fit_func
            game_ignore_params - additional inputs to game_ignore_func
        Output:
            initialized BlockRankingAlgorithm object
        Examples:
            windmill_algo = BlockRankingAlgorithm(algo_name='Windmill', rank_diff_func='score_diff',
                                                  game_weight_func='uniform', rank_fit_func='regression',
                                                  rank_fit_params={'n_round': 2})
            usau_algo = BlockRankingAlgorithm(algo_name='USAU', rank_diff_func='usau', game_weight_func='usau',
                                              rank_fit_func='iteration', game_ignore_func='blowout',
                                              game_weight_params={'w0': 0.5, 'w_first': 29, 'w_last': 42},
                                              rank_fit_params={'rating_start': 1000, 'n_round': 2, 'n_iter': 1000})
        """
        self.name = algo_name
        self.rank_diff_func = rank_diff_func
        self.game_weight_func = game_weight_func
        self.rank_fit_func = rank_fit_func
        self.game_ignore_func = game_ignore_func
        self.rank_diff_params = rank_diff_params
        self.game_weight_params = game_weight_params
        self.rank_fit_params = rank_fit_params
        self.game_ignore_params = game_ignore_params

    # -----

    def get_ratings(self, dataset, return_games=False, date=None):
        """
        Calculate the ratings of the provided dataset.
        -----
        Input:
            dataset - GamesDataset object or df_games
            date - only games up to date will be included, None -> include all
            return_games - return also df_games with ranking-procedure information
                           (such that {GamesDataset}.get_ratings(algo, block_algo=True) works)
        Output:
            ratings - series with the calculated ratings
        Examples:
            ratings = example_algo.get_ratings(dataset_1)
            ratings, df_games = example_algo.get_ratings(dataset_1, return_games=True)
        """
        if isinstance(dataset, pd.DataFrame):
            df_games = dataset.copy()
            teams = hf_d.get_teams_in_dataset(df_games)
            graph = hf_d.get_games_graph(df_games)
            df_components = hf_d.get_graph_components(graph, teams)
        elif isinstance(dataset, GamesDataset):
            df_games = dataset.games.copy()
            df_components = dataset.summary['Component']
            teams = dataset.teams
        if date is not None:  # to support also {GamesDataset}.get_weekly_ratings method
            df_games = df_games.loc[df_games['Date'] <= date]
            teams = hf_d.get_teams_in_dataset(df_games)
            graph = hf_d.get_games_graph(df_games)
            df_components = hf_d.get_graph_components(graph, teams)
        df_games['Game_Rank_Diff'] = df_games.apply(lambda rw: rdf.get_rank_diff(self.rank_diff_func, rw,
                                                                                 **self.rank_diff_params), axis=1)
        df_games['Game_Wght'] = df_games.apply(lambda rw: gwf.get_game_weight(self.game_weight_func, rw,
                                                                              **self.game_weight_params), axis=1)
        ratings, df_games['Is_Ignored'], df_games['Team_Rank_Diff'] = \
            rff.get_rank_fit(self.rank_fit_func, self.game_ignore_func, teams, df_games, df_components,
                             self.game_ignore_params, **self.rank_fit_params)
        ratings = ratings.rename('Rating_{}'.format(self.name))
        if return_games:
            df_games = df_games.rename(columns={'Game_Rank_Diff': 'Game_Rank_Diff_{}'.format(self.name),
                                                'Team_Rank_Diff': 'Team_Rank_Diff_{}'.format(self.name),
                                                'Game_Wght': 'Game_Wght_{}'.format(self.name),
                                                'Is_Ignored': 'Is_Ignored_{}'.format(self.name)})
            return ratings, df_games
        else:
            return ratings
<|MERGE_RESOLUTION|>--- conflicted
+++ resolved
@@ -1,389 +1,381 @@
-"""
-Definitions of classes used for EUF ranking system development.
-"""
-
-import pandas as pd
-import numpy as np
-import helpfunctions.helpfunctions_dataset as hf_d
-<<<<<<< HEAD
-import helpfunctions.helpfunctions_plotly as hf_p
-#import helpfunctions.helpfunctions_excel as hf_e
-=======
->>>>>>> acf9a6ed
-import algos.rank_diff_functions as rdf
-import algos.game_weight_functions as gwf
-import algos.rank_fit_functions as rff
-
-
-# --------------------------------------------
-# CLASS FOR WORKING WITH DATASET WITH GAMES
-# --------------------------------------------
-
-class GamesDataset:
-    """
-    Class to work with dataset of games.
-    """
-
-    def __init__(self, games, name='Unknown_Dataset', calculate_weekly=True):
-        """
-        Initialize the dataset.
-        -----
-        Input:
-            games - pd.DataFrame with games or a path to the csv file.
-            name - used for naming exported files
-            calculate_weekly - whether to calculate weekly statistics (set to False for single-tournament data)
-        Output:
-            initialized GamesDataset object (all dataset-specific metrics are calculated automatically)
-        Examples:
-            dataset_from_df = GamesDataset(df_games, name='Dataset_1')
-            dataset_from_csv = GamesDataset(csv_path, name='Dataset_2')
-            dataset_single_tournament = GamesDataset(df_games, name='Dataset_3', calculate_weekly=False)
-        """
-        self.name = name
-        if isinstance(games, str):
-            df_games = pd.read_csv(games, index_col=0)
-        elif isinstance(games, pd.DataFrame):
-            df_games = games
-        self.games = hf_d.process_dataset(df_games)
-        self.teams = hf_d.get_teams_in_dataset(self.games)
-        self.tournaments = hf_d.get_summary_of_tournaments(self.games)
-        self.graph = hf_d.get_games_graph(self.games)
-        self.summary = self.get_summary()
-        self.n_games = self.games.shape[0]
-        self.n_teams = self.teams.shape[0]
-        self.n_tournaments = self.tournaments.shape[0]
-        self.n_components = self.summary['Component'].nunique()
-        self.max_component_size = self.summary['Component'].value_counts().max()
-        self.date_first, self.date_last = self.games['Date'].min(), self.games['Date'].max()
-        if calculate_weekly:
-            self.calendar = hf_d.get_calendar_summary(self.games)
-            self.week_ends = [dt for dt, ng in zip(self.calendar['Date_End'], self.calendar['N_Games']) if ng > 0]
-            self.weekly_graph = {dt: hf_d.get_games_graph(self.games, dt) for dt in self.week_ends}
-            self.weekly_summary = {dt: self.get_summary(dt) for dt in self.week_ends}
-            self.add_components_to_calendar()
-
-    # -----
-
-    def get_summary(self, date=None):
-        """
-        Create summary table from the games dataset.
-        Used during the initialization.
-        """
-        df_summary = hf_d.get_summary_of_games(self.games, date)
-        if date is None:
-            df_summary['Component'] = hf_d.get_graph_components(self.graph, self.teams)
-        else:
-            df_summary['Component'] = hf_d.get_graph_components(self.weekly_graph.get(date), self.teams)
-
-        return df_summary
-
-    # -----
-
-    def get_weekly_summary(self):
-        """
-        Create summary table from the games dataset for every reasonable (new games played) Sunday of the dataset span.
-        Used during the initialization.
-        """
-        dict_summary = {dt: self.get_summary(dt) for dt, ng in zip(self.calendar['Date_End'], self.calendar['N_Games'])
-                        if ng > 0}
-
-        return dict_summary
-
-    # -----
-
-    def add_components_to_calendar(self):
-        """
-        Function to add information about the graph components to the calendar dataframe.
-        New added columns:
-            N_Components - number of components (based on the teams that already played)
-            N_Components_All - number of components (based on all teams in the dataset)
-            Max_Component_Size - size of the biggest component
-        """
-        self.calendar[['N_Components', 'N_Components_All', 'Max_Component_Size']] = np.nan
-        for dt, df_summary in self.weekly_summary.items():
-            self.calendar.loc[self.calendar['Date_End'] == dt, 'N_Components'] = df_summary['Component'].nunique()
-            self.calendar.loc[self.calendar['Date_End'] == dt, 'Max_Component_Size'] = \
-                df_summary['Component'].value_counts().max()
-            self.calendar.loc[self.calendar['Date_End'] == dt, 'N_Components_All'] = \
-                df_summary['Component'].nunique() + self.n_teams - \
-                self.calendar.loc[self.calendar['Date_End'] == dt, 'N_Teams_Cum']
-        self.calendar[['N_Components', 'N_Components_All', 'Max_Component_Size']] = \
-            self.calendar[['N_Components', 'N_Components_All', 'Max_Component_Size']].fillna(method='ffill')
-
-    # -----
-
-    def filter_games(self, date=None, team=None, tournament=None):
-        """
-        Return games for given team / tournament up to the given date.
-        """
-        if date is not None:
-            df_games = self.games.loc[self.games['Date'] <= date]
-        else:
-            df_games = self.games
-        if team is not None:
-            df_out = df_games.loc[(df_games['Team_1'] == team) | (df_games['Team_2'] == team)]
-        elif tournament is not None:
-            df_out = df_games.loc[df_games['Tournament'] == tournament]
-
-        return df_out.reset_index(drop=True)
-
-    # -----
-
-    def get_ratings(self, ranking_algo, sort=True, block_algo=False):
-        """
-        Calculate ratings based on provide RankingAlgorithm or object.
-        -----
-        Input:
-            ranking_algo - RankingAlgorithm object
-            sort - whether to sort the output by the ratings
-            block_algo - whether to use BlockRankingAlgorithm functionality (fill the ranking-procedure information also
-            to self.games, not just self.summary)
-        Output:
-            updates self.summary and potentially self.games
-        Examples:
-            dataset.get_ratings(usau_algo)
-            dataset.get_ratings(usau_block_algo, block_algo=True)
-        """
-        if block_algo:
-            ratings, self.games = ranking_algo.get_ratings(self, return_games=True)
-        else:
-            ratings = ranking_algo.get_ratings(self)
-        self.summary = pd.concat([ratings, self.summary], axis=1)
-        if sort:
-            self.summary = self.summary.sort_values(by='Rating_{}'.format(ranking_algo.name),
-                                                    ascending=False)
-
-    # ----------
-
-    def get_weekly_ratings(self, ranking_algo, sort=True, verbose=False):
-        """
-        Calculate weekly ratings for every Sunday of the dataset span.
-        Does not support BlockRankingAlgorithm additional functionality (i.e. you can use BlockRankingAlgorithm to
-        obtain weekly ratings, but the ranking-procedure information for the individual games cannot be exported yet)
-        -----
-        Input:
-            ranking_algo - RankingAlgorithm object
-            sort - whether to sort the output by the ratings
-            verbose - whether to print the information about the progress
-        Output:
-            new column in self.weekly_summary
-        Examples:
-            dataset.get_weekly_ratings(usau_algo, verbose=True)
-        """
-        weekly_ratings = {}
-        for dt in self.week_ends:
-            if verbose:
-                print(dt)
-            weekly_ratings[dt] = ranking_algo.get_ratings(self, date=dt)
-        for dt in self.weekly_summary.keys():
-            self.weekly_summary[dt] = pd.concat([weekly_ratings.get(dt), self.weekly_summary.get(dt)], axis=1)
-            if sort:
-                self.weekly_summary[dt] = self.weekly_summary.get(dt).sort_values(
-                    by='Rating_{}'.format(ranking_algo.name),
-                    ascending=False)
-
-<<<<<<< HEAD
-    # ----------
-
-    def export_to_excel(self, filename=None, include_weekly=False):
-        """
-        Export dataset information to excel (make sure all the information are calculated).
-        At the moment will return 4 sheets anytime:
-            Games (with possible ranking-procedure information included),
-            Summary (with possible ratings included)
-            Tournaments
-            Calendar
-        + optionally sheet for every week's summary (with possible ratings included).
-        -----
-        Input:
-            filename - filename to save, None -> will be saved in reports folder (make sure to create it)
-                       (unfortunately, it does not work properly with relative paths)
-            include_weekly - whether to include also weekly summary
-        Output:
-            saved xlsx file
-        Examples:
-            dataset.export_to_excel(filename_to_save)
-            dataset.export_to_excel(include_weekly=True)
-        """
-        sfx = '_weekly' if include_weekly else ''
-        fl = os.path.join(os.getcwd(), 'reports', 'data_{}{}.xlsx'.format(self.name.lower().replace(' ', '_'),
-                                                                          sfx)) if filename is None else filename
-        df_list = [self.games.set_index('Tournament'), self.summary, self.tournaments,
-                   self.calendar.reset_index().set_index('Year')]
-        sheet_names = ['{} {}'.format(k, self.name) for k in ['Games', 'Summary', 'Tournaments', 'Calendar']]
-        if include_weekly:
-            df_list.extend([s for _, s in self.weekly_summary.items()])
-            sheet_names.extend(['Summary {}'.format(dt) for dt, _ in self.weekly_summary.items()])
-        hf_e.create_excel_file_from_df_list(fl, df_list, sheet_names=sheet_names)
-
-    # ----------
-
-    def plot_bar_race_fig(self, c_plot_list, filename=None, include_weekly=False):
-        """
-        Export to experimental visualization of the dataset progress (top 20 teams).
-        -----
-        Input:
-            c_plot_list - columns to plot (max 5-6)
-                          will be sorted by the first element
-            filename - filename to save, None -> will be saved in figures folder (make sure to create it)
-            include_weekly - whether to include also weekly summary
-        Output:
-            saved html figure
-        Examples:
-            dataset.plot_bar_race_fig(['W_Ratio', 'Games', 'W_Ratio', 'Opponent_W_Ratio'], include_weekly=True)
-        """
-        sfx = '-weekly' if include_weekly else ''
-        fl = os.path.join(os.getcwd(), 'figures', 'fig-{}{}.html'.format(
-            self.name.lower().replace(' ', '-').replace('_', '-'), sfx)) if filename is None else filename
-        dict_plot = self.weekly_summary if include_weekly else {'All Games': self.summary}
-        hf_p.plot_bar_race_chart(dict_plot, c_plot_list, fl, self.name)
-
-=======
->>>>>>> acf9a6ed
-
-# ---------------------------------------------------
-# CLASS FOR WORKING WITH RANKING ALGORITHM
-# ---------------------------------------------------
-
-class RankingAlgorithm:
-    """
-    Class to work with ranking algorithm. Closely connected to GamesDataset class.
-    """
-
-    def __init__(self, rating_func, algo_name='Unknown_Algo', **kwargs):
-        """
-        Initialize the algorithm.
-        -----
-        Input:
-            rating_func - function (df_games, **kwargs) -> ratings
-            algo_name - used for naming exported stuff
-            kwargs - additional inputs to rating_func
-        Output:
-            initialized RankingAlgorithm object
-        Examples:
-            example_algo = RankingAlgorithm(example_func, algo_name='Example_Algo', p1=100, p2=200)
-            usau_algo = RankingAlgorithm(get_usau_ratings, algo_name='USAU_Algo')
-        """
-        self.name = algo_name
-        self.rating_func = rating_func
-        self.params = kwargs
-
-    # -----
-
-    def get_ratings(self, dataset, date=None):
-        """
-        Calculate the ratings of the provided dataset.
-        -----
-        Input:
-            dataset - GamesDataset object or df_games
-            date - only games up to date will be included, None -> include all
-        Output:
-            ratings - series with the calculated ratings
-        Examples:
-            ratings = example_algo.get_ratings(dataset_1)
-        """
-        if isinstance(dataset, pd.DataFrame):
-            df_games = dataset.copy()
-        elif isinstance(dataset, GamesDataset):
-            df_games = dataset.games.copy()
-        if date is not None:
-            df_games = df_games.loc[df_games['Date'] <= date]
-        ratings = self.rating_func(df_games, **self.params)
-        ratings = ratings.rename('Rating_{}'.format(self.name))
-
-        return ratings
-
-
-# ---------------------------------------------------
-# CLASS FOR WORKING WITH BLOCK RANKING ALGORITHM
-# ---------------------------------------------------
-
-class BlockRankingAlgorithm:
-    """
-    Class to work with ranking algorithm defined with the help of blocks. Closely connected to GamesDataset class.
-    """
-
-    def __init__(self, rank_diff_func='win_lose', game_weight_func='uniform', rank_fit_func='regression',
-                 game_ignore_func=None, algo_name='Unknown_Algo', rank_diff_params={},
-                 game_weight_params={}, rank_fit_params={}, game_ignore_params={}):
-        """
-        Initialize the algorithm.
-        -----
-        Input:
-            rank_diff_func - rank-diff function identifier
-            game_weight_func - game-weight function identifier
-            rank_fit_func - rank-fit function identifier
-            game_ignore_func - game-ignore function identifier
-            algo_name - used for naming exported stuff
-            rank_diff_params - additional inputs to rank_diff_func
-            game_weight_params - additional inputs to game_weight_func
-            rank_fit_params - additional inputs to rank_fit_func
-            game_ignore_params - additional inputs to game_ignore_func
-        Output:
-            initialized BlockRankingAlgorithm object
-        Examples:
-            windmill_algo = BlockRankingAlgorithm(algo_name='Windmill', rank_diff_func='score_diff',
-                                                  game_weight_func='uniform', rank_fit_func='regression',
-                                                  rank_fit_params={'n_round': 2})
-            usau_algo = BlockRankingAlgorithm(algo_name='USAU', rank_diff_func='usau', game_weight_func='usau',
-                                              rank_fit_func='iteration', game_ignore_func='blowout',
-                                              game_weight_params={'w0': 0.5, 'w_first': 29, 'w_last': 42},
-                                              rank_fit_params={'rating_start': 1000, 'n_round': 2, 'n_iter': 1000})
-        """
-        self.name = algo_name
-        self.rank_diff_func = rank_diff_func
-        self.game_weight_func = game_weight_func
-        self.rank_fit_func = rank_fit_func
-        self.game_ignore_func = game_ignore_func
-        self.rank_diff_params = rank_diff_params
-        self.game_weight_params = game_weight_params
-        self.rank_fit_params = rank_fit_params
-        self.game_ignore_params = game_ignore_params
-
-    # -----
-
-    def get_ratings(self, dataset, return_games=False, date=None):
-        """
-        Calculate the ratings of the provided dataset.
-        -----
-        Input:
-            dataset - GamesDataset object or df_games
-            date - only games up to date will be included, None -> include all
-            return_games - return also df_games with ranking-procedure information
-                           (such that {GamesDataset}.get_ratings(algo, block_algo=True) works)
-        Output:
-            ratings - series with the calculated ratings
-        Examples:
-            ratings = example_algo.get_ratings(dataset_1)
-            ratings, df_games = example_algo.get_ratings(dataset_1, return_games=True)
-        """
-        if isinstance(dataset, pd.DataFrame):
-            df_games = dataset.copy()
-            teams = hf_d.get_teams_in_dataset(df_games)
-            graph = hf_d.get_games_graph(df_games)
-            df_components = hf_d.get_graph_components(graph, teams)
-        elif isinstance(dataset, GamesDataset):
-            df_games = dataset.games.copy()
-            df_components = dataset.summary['Component']
-            teams = dataset.teams
-        if date is not None:  # to support also {GamesDataset}.get_weekly_ratings method
-            df_games = df_games.loc[df_games['Date'] <= date]
-            teams = hf_d.get_teams_in_dataset(df_games)
-            graph = hf_d.get_games_graph(df_games)
-            df_components = hf_d.get_graph_components(graph, teams)
-        df_games['Game_Rank_Diff'] = df_games.apply(lambda rw: rdf.get_rank_diff(self.rank_diff_func, rw,
-                                                                                 **self.rank_diff_params), axis=1)
-        df_games['Game_Wght'] = df_games.apply(lambda rw: gwf.get_game_weight(self.game_weight_func, rw,
-                                                                              **self.game_weight_params), axis=1)
-        ratings, df_games['Is_Ignored'], df_games['Team_Rank_Diff'] = \
-            rff.get_rank_fit(self.rank_fit_func, self.game_ignore_func, teams, df_games, df_components,
-                             self.game_ignore_params, **self.rank_fit_params)
-        ratings = ratings.rename('Rating_{}'.format(self.name))
-        if return_games:
-            df_games = df_games.rename(columns={'Game_Rank_Diff': 'Game_Rank_Diff_{}'.format(self.name),
-                                                'Team_Rank_Diff': 'Team_Rank_Diff_{}'.format(self.name),
-                                                'Game_Wght': 'Game_Wght_{}'.format(self.name),
-                                                'Is_Ignored': 'Is_Ignored_{}'.format(self.name)})
-            return ratings, df_games
-        else:
-            return ratings
+"""
+Definitions of classes used for EUF ranking system development.
+"""
+
+import pandas as pd
+import numpy as np
+import helpfunctions.helpfunctions_dataset as hf_d
+import algos.rank_diff_functions as rdf
+import algos.game_weight_functions as gwf
+import algos.rank_fit_functions as rff
+
+
+# --------------------------------------------
+# CLASS FOR WORKING WITH DATASET WITH GAMES
+# --------------------------------------------
+
+class GamesDataset:
+    """
+    Class to work with dataset of games.
+    """
+
+    def __init__(self, games, name='Unknown_Dataset', calculate_weekly=True):
+        """
+        Initialize the dataset.
+        -----
+        Input:
+            games - pd.DataFrame with games or a path to the csv file.
+            name - used for naming exported files
+            calculate_weekly - whether to calculate weekly statistics (set to False for single-tournament data)
+        Output:
+            initialized GamesDataset object (all dataset-specific metrics are calculated automatically)
+        Examples:
+            dataset_from_df = GamesDataset(df_games, name='Dataset_1')
+            dataset_from_csv = GamesDataset(csv_path, name='Dataset_2')
+            dataset_single_tournament = GamesDataset(df_games, name='Dataset_3', calculate_weekly=False)
+        """
+        self.name = name
+        if isinstance(games, str):
+            df_games = pd.read_csv(games, index_col=0)
+        elif isinstance(games, pd.DataFrame):
+            df_games = games
+        self.games = hf_d.process_dataset(df_games)
+        self.teams = hf_d.get_teams_in_dataset(self.games)
+        self.tournaments = hf_d.get_summary_of_tournaments(self.games)
+        self.graph = hf_d.get_games_graph(self.games)
+        self.summary = self.get_summary()
+        self.n_games = self.games.shape[0]
+        self.n_teams = self.teams.shape[0]
+        self.n_tournaments = self.tournaments.shape[0]
+        self.n_components = self.summary['Component'].nunique()
+        self.max_component_size = self.summary['Component'].value_counts().max()
+        self.date_first, self.date_last = self.games['Date'].min(), self.games['Date'].max()
+        if calculate_weekly:
+            self.calendar = hf_d.get_calendar_summary(self.games)
+            self.week_ends = [dt for dt, ng in zip(self.calendar['Date_End'], self.calendar['N_Games']) if ng > 0]
+            self.weekly_graph = {dt: hf_d.get_games_graph(self.games, dt) for dt in self.week_ends}
+            self.weekly_summary = {dt: self.get_summary(dt) for dt in self.week_ends}
+            self.add_components_to_calendar()
+
+    # -----
+
+    def get_summary(self, date=None):
+        """
+        Create summary table from the games dataset.
+        Used during the initialization.
+        """
+        df_summary = hf_d.get_summary_of_games(self.games, date)
+        if date is None:
+            df_summary['Component'] = hf_d.get_graph_components(self.graph, self.teams)
+        else:
+            df_summary['Component'] = hf_d.get_graph_components(self.weekly_graph.get(date), self.teams)
+
+        return df_summary
+
+    # -----
+
+    def get_weekly_summary(self):
+        """
+        Create summary table from the games dataset for every reasonable (new games played) Sunday of the dataset span.
+        Used during the initialization.
+        """
+        dict_summary = {dt: self.get_summary(dt) for dt, ng in zip(self.calendar['Date_End'], self.calendar['N_Games'])
+                        if ng > 0}
+
+        return dict_summary
+
+    # -----
+
+    def add_components_to_calendar(self):
+        """
+        Function to add information about the graph components to the calendar dataframe.
+        New added columns:
+            N_Components - number of components (based on the teams that already played)
+            N_Components_All - number of components (based on all teams in the dataset)
+            Max_Component_Size - size of the biggest component
+        """
+        self.calendar[['N_Components', 'N_Components_All', 'Max_Component_Size']] = np.nan
+        for dt, df_summary in self.weekly_summary.items():
+            self.calendar.loc[self.calendar['Date_End'] == dt, 'N_Components'] = df_summary['Component'].nunique()
+            self.calendar.loc[self.calendar['Date_End'] == dt, 'Max_Component_Size'] = \
+                df_summary['Component'].value_counts().max()
+            self.calendar.loc[self.calendar['Date_End'] == dt, 'N_Components_All'] = \
+                df_summary['Component'].nunique() + self.n_teams - \
+                self.calendar.loc[self.calendar['Date_End'] == dt, 'N_Teams_Cum']
+        self.calendar[['N_Components', 'N_Components_All', 'Max_Component_Size']] = \
+            self.calendar[['N_Components', 'N_Components_All', 'Max_Component_Size']].fillna(method='ffill')
+
+    # -----
+
+    def filter_games(self, date=None, team=None, tournament=None):
+        """
+        Return games for given team / tournament up to the given date.
+        """
+        if date is not None:
+            df_games = self.games.loc[self.games['Date'] <= date]
+        else:
+            df_games = self.games
+        if team is not None:
+            df_out = df_games.loc[(df_games['Team_1'] == team) | (df_games['Team_2'] == team)]
+        elif tournament is not None:
+            df_out = df_games.loc[df_games['Tournament'] == tournament]
+
+        return df_out.reset_index(drop=True)
+
+    # -----
+
+    def get_ratings(self, ranking_algo, sort=True, block_algo=False):
+        """
+        Calculate ratings based on provide RankingAlgorithm or object.
+        -----
+        Input:
+            ranking_algo - RankingAlgorithm object
+            sort - whether to sort the output by the ratings
+            block_algo - whether to use BlockRankingAlgorithm functionality (fill the ranking-procedure information also
+            to self.games, not just self.summary)
+        Output:
+            updates self.summary and potentially self.games
+        Examples:
+            dataset.get_ratings(usau_algo)
+            dataset.get_ratings(usau_block_algo, block_algo=True)
+        """
+        if block_algo:
+            ratings, self.games = ranking_algo.get_ratings(self, return_games=True)
+        else:
+            ratings = ranking_algo.get_ratings(self)
+        self.summary = pd.concat([ratings, self.summary], axis=1)
+        if sort:
+            self.summary = self.summary.sort_values(by='Rating_{}'.format(ranking_algo.name),
+                                                    ascending=False)
+
+    # ----------
+
+    def get_weekly_ratings(self, ranking_algo, sort=True, verbose=False):
+        """
+        Calculate weekly ratings for every Sunday of the dataset span.
+        Does not support BlockRankingAlgorithm additional functionality (i.e. you can use BlockRankingAlgorithm to
+        obtain weekly ratings, but the ranking-procedure information for the individual games cannot be exported yet)
+        -----
+        Input:
+            ranking_algo - RankingAlgorithm object
+            sort - whether to sort the output by the ratings
+            verbose - whether to print the information about the progress
+        Output:
+            new column in self.weekly_summary
+        Examples:
+            dataset.get_weekly_ratings(usau_algo, verbose=True)
+        """
+        weekly_ratings = {}
+        for dt in self.week_ends:
+            if verbose:
+                print(dt)
+            weekly_ratings[dt] = ranking_algo.get_ratings(self, date=dt)
+        for dt in self.weekly_summary.keys():
+            self.weekly_summary[dt] = pd.concat([weekly_ratings.get(dt), self.weekly_summary.get(dt)], axis=1)
+            if sort:
+                self.weekly_summary[dt] = self.weekly_summary.get(dt).sort_values(
+                    by='Rating_{}'.format(ranking_algo.name),
+                    ascending=False)
+
+    # ----------
+
+    def export_to_excel(self, filename=None, include_weekly=False):
+        """
+        Export dataset information to excel (make sure all the information are calculated).
+        At the moment will return 4 sheets anytime:
+            Games (with possible ranking-procedure information included),
+            Summary (with possible ratings included)
+            Tournaments
+            Calendar
+        + optionally sheet for every week's summary (with possible ratings included).
+        -----
+        Input:
+            filename - filename to save, None -> will be saved in reports folder (make sure to create it)
+                       (unfortunately, it does not work properly with relative paths)
+            include_weekly - whether to include also weekly summary
+        Output:
+            saved xlsx file
+        Examples:
+            dataset.export_to_excel(filename_to_save)
+            dataset.export_to_excel(include_weekly=True)
+        """
+        sfx = '_weekly' if include_weekly else ''
+        fl = os.path.join(os.getcwd(), 'reports', 'data_{}{}.xlsx'.format(self.name.lower().replace(' ', '_'),
+                                                                          sfx)) if filename is None else filename
+        df_list = [self.games.set_index('Tournament'), self.summary, self.tournaments,
+                   self.calendar.reset_index().set_index('Year')]
+        sheet_names = ['{} {}'.format(k, self.name) for k in ['Games', 'Summary', 'Tournaments', 'Calendar']]
+        if include_weekly:
+            df_list.extend([s for _, s in self.weekly_summary.items()])
+            sheet_names.extend(['Summary {}'.format(dt) for dt, _ in self.weekly_summary.items()])
+        hf_e.create_excel_file_from_df_list(fl, df_list, sheet_names=sheet_names)
+
+    # ----------
+
+    def plot_bar_race_fig(self, c_plot_list, filename=None, include_weekly=False):
+        """
+        Export to experimental visualization of the dataset progress (top 20 teams).
+        -----
+        Input:
+            c_plot_list - columns to plot (max 5-6)
+                          will be sorted by the first element
+            filename - filename to save, None -> will be saved in figures folder (make sure to create it)
+            include_weekly - whether to include also weekly summary
+        Output:
+            saved html figure
+        Examples:
+            dataset.plot_bar_race_fig(['W_Ratio', 'Games', 'W_Ratio', 'Opponent_W_Ratio'], include_weekly=True)
+        """
+        sfx = '-weekly' if include_weekly else ''
+        fl = os.path.join(os.getcwd(), 'figures', 'fig-{}{}.html'.format(
+            self.name.lower().replace(' ', '-').replace('_', '-'), sfx)) if filename is None else filename
+        dict_plot = self.weekly_summary if include_weekly else {'All Games': self.summary}
+        hf_p.plot_bar_race_chart(dict_plot, c_plot_list, fl, self.name)
+
+
+# ---------------------------------------------------
+# CLASS FOR WORKING WITH RANKING ALGORITHM
+# ---------------------------------------------------
+
+class RankingAlgorithm:
+    """
+    Class to work with ranking algorithm. Closely connected to GamesDataset class.
+    """
+
+    def __init__(self, rating_func, algo_name='Unknown_Algo', **kwargs):
+        """
+        Initialize the algorithm.
+        -----
+        Input:
+            rating_func - function (df_games, **kwargs) -> ratings
+            algo_name - used for naming exported stuff
+            kwargs - additional inputs to rating_func
+        Output:
+            initialized RankingAlgorithm object
+        Examples:
+            example_algo = RankingAlgorithm(example_func, algo_name='Example_Algo', p1=100, p2=200)
+            usau_algo = RankingAlgorithm(get_usau_ratings, algo_name='USAU_Algo')
+        """
+        self.name = algo_name
+        self.rating_func = rating_func
+        self.params = kwargs
+
+    # -----
+
+    def get_ratings(self, dataset, date=None):
+        """
+        Calculate the ratings of the provided dataset.
+        -----
+        Input:
+            dataset - GamesDataset object or df_games
+            date - only games up to date will be included, None -> include all
+        Output:
+            ratings - series with the calculated ratings
+        Examples:
+            ratings = example_algo.get_ratings(dataset_1)
+        """
+        if isinstance(dataset, pd.DataFrame):
+            df_games = dataset.copy()
+        elif isinstance(dataset, GamesDataset):
+            df_games = dataset.games.copy()
+        if date is not None:
+            df_games = df_games.loc[df_games['Date'] <= date]
+        ratings = self.rating_func(df_games, **self.params)
+        ratings = ratings.rename('Rating_{}'.format(self.name))
+
+        return ratings
+
+
+# ---------------------------------------------------
+# CLASS FOR WORKING WITH BLOCK RANKING ALGORITHM
+# ---------------------------------------------------
+
+class BlockRankingAlgorithm:
+    """
+    Class to work with ranking algorithm defined with the help of blocks. Closely connected to GamesDataset class.
+    """
+
+    def __init__(self, rank_diff_func='win_lose', game_weight_func='uniform', rank_fit_func='regression',
+                 game_ignore_func=None, algo_name='Unknown_Algo', rank_diff_params={},
+                 game_weight_params={}, rank_fit_params={}, game_ignore_params={}):
+        """
+        Initialize the algorithm.
+        -----
+        Input:
+            rank_diff_func - rank-diff function identifier
+            game_weight_func - game-weight function identifier
+            rank_fit_func - rank-fit function identifier
+            game_ignore_func - game-ignore function identifier
+            algo_name - used for naming exported stuff
+            rank_diff_params - additional inputs to rank_diff_func
+            game_weight_params - additional inputs to game_weight_func
+            rank_fit_params - additional inputs to rank_fit_func
+            game_ignore_params - additional inputs to game_ignore_func
+        Output:
+            initialized BlockRankingAlgorithm object
+        Examples:
+            windmill_algo = BlockRankingAlgorithm(algo_name='Windmill', rank_diff_func='score_diff',
+                                                  game_weight_func='uniform', rank_fit_func='regression',
+                                                  rank_fit_params={'n_round': 2})
+            usau_algo = BlockRankingAlgorithm(algo_name='USAU', rank_diff_func='usau', game_weight_func='usau',
+                                              rank_fit_func='iteration', game_ignore_func='blowout',
+                                              game_weight_params={'w0': 0.5, 'w_first': 29, 'w_last': 42},
+                                              rank_fit_params={'rating_start': 1000, 'n_round': 2, 'n_iter': 1000})
+        """
+        self.name = algo_name
+        self.rank_diff_func = rank_diff_func
+        self.game_weight_func = game_weight_func
+        self.rank_fit_func = rank_fit_func
+        self.game_ignore_func = game_ignore_func
+        self.rank_diff_params = rank_diff_params
+        self.game_weight_params = game_weight_params
+        self.rank_fit_params = rank_fit_params
+        self.game_ignore_params = game_ignore_params
+
+    # -----
+
+    def get_ratings(self, dataset, return_games=False, date=None):
+        """
+        Calculate the ratings of the provided dataset.
+        -----
+        Input:
+            dataset - GamesDataset object or df_games
+            date - only games up to date will be included, None -> include all
+            return_games - return also df_games with ranking-procedure information
+                           (such that {GamesDataset}.get_ratings(algo, block_algo=True) works)
+        Output:
+            ratings - series with the calculated ratings
+        Examples:
+            ratings = example_algo.get_ratings(dataset_1)
+            ratings, df_games = example_algo.get_ratings(dataset_1, return_games=True)
+        """
+        if isinstance(dataset, pd.DataFrame):
+            df_games = dataset.copy()
+            teams = hf_d.get_teams_in_dataset(df_games)
+            graph = hf_d.get_games_graph(df_games)
+            df_components = hf_d.get_graph_components(graph, teams)
+        elif isinstance(dataset, GamesDataset):
+            df_games = dataset.games.copy()
+            df_components = dataset.summary['Component']
+            teams = dataset.teams
+        if date is not None:  # to support also {GamesDataset}.get_weekly_ratings method
+            df_games = df_games.loc[df_games['Date'] <= date]
+            teams = hf_d.get_teams_in_dataset(df_games)
+            graph = hf_d.get_games_graph(df_games)
+            df_components = hf_d.get_graph_components(graph, teams)
+        df_games['Game_Rank_Diff'] = df_games.apply(lambda rw: rdf.get_rank_diff(self.rank_diff_func, rw,
+                                                                                 **self.rank_diff_params), axis=1)
+        df_games['Game_Wght'] = df_games.apply(lambda rw: gwf.get_game_weight(self.game_weight_func, rw,
+                                                                              **self.game_weight_params), axis=1)
+        ratings, df_games['Is_Ignored'], df_games['Team_Rank_Diff'] = \
+            rff.get_rank_fit(self.rank_fit_func, self.game_ignore_func, teams, df_games, df_components,
+                             self.game_ignore_params, **self.rank_fit_params)
+        ratings = ratings.rename('Rating_{}'.format(self.name))
+        if return_games:
+            df_games = df_games.rename(columns={'Game_Rank_Diff': 'Game_Rank_Diff_{}'.format(self.name),
+                                                'Team_Rank_Diff': 'Team_Rank_Diff_{}'.format(self.name),
+                                                'Game_Wght': 'Game_Wght_{}'.format(self.name),
+                                                'Is_Ignored': 'Is_Ignored_{}'.format(self.name)})
+            return ratings, df_games
+        else:
+            return ratings